from libtree.node import Node
from libtree.positioning import (ensure_free_position,
                                 find_highest_position, shift_positions)


def print_tree(per, node=None, intend=0):
    if node is None:
        node = get_root_node(per)

    print('{}{}'.format(' '*intend, node.type))  # noqa

    for child in list(get_children(per, node)):
        print_tree(per, child, intend=intend+2)


<<<<<<< HEAD
def get_size(per):
=======
def get_tree_size(per):
>>>>>>> 6d71cdec
    sql = """
      SELECT
        COUNT(*)
      FROM
        nodes;
    """
    per.execute(sql)
    result = per.fetchone()
    return result[0]


def get_root_node(per):
    sql = """
        SELECT
          *
        FROM
          nodes
        WHERE
          parent IS NULL;
    """
    per.execute(sql)
    result = per.fetchone()

    if result is None:
        raise ValueError('No root node.')
    else:
        return Node(**result)


def get_node(per, id):
    if type(id) != int:
        raise TypeError('Need numerical id.')

    sql = """
        SELECT
          *
        FROM
          nodes
        WHERE
          id = %s;
    """
    per.execute(sql, (id, ))
    result = per.fetchone()

    if result is None:
        raise ValueError('Node does not exist.')
    else:
        return Node(**result)


def insert_node(per, parent, xtype, position=None, description='',
                auto_position=True):
    parent_id = None
    if parent is not None:
        parent_id = int(parent)

    if auto_position:
        if type(position) == int and position >= 0:
            ensure_free_position(per, parent, position)
        else:
            position = find_highest_position(per, parent) + 1

    sql = """
        INSERT INTO
          nodes
          (parent, type, position, description)
        VALUES
          (%s, %s, %s, %s);
    """
    per.execute(sql, (parent_id, xtype, position, description))
    id = per.get_last_row_id()
    node = Node(id, parent_id, xtype, position)

    return node

# IDEA: def mass_insert()
# CREATE TEMP SEQUENCE


def delete_node(per, node, auto_position=True):
    id = int(node)

    # Get Node object if integer (ID) was passed
    if auto_position and type(node) != Node:
        node = get_node(per, id)

    sql = """
        DELETE FROM
          nodes
        WHERE
          id=%s;
    """
    per.execute(sql, (id, ))

    if auto_position:
        shift_positions(per, node.parent, node.position, -1)


def get_children(per, node):
    sql = """
        SELECT
          *
        FROM
          nodes
        WHERE
          parent=%s
        ORDER BY
          position;
    """
    per.execute(sql, (int(node), ))
    for result in per:
        yield Node(**result)


def get_child_ids(per, node):
    sql = """
        SELECT
          id
        FROM
          nodes
        WHERE
          parent=%s
        ORDER BY
          position;
    """
    per.execute(sql, (int(node), ))
    for result in per:
        yield int(result['id'])


def get_children_count(per, node):
    sql = """
      SELECT
        COUNT(*)
      FROM
        nodes
      WHERE
        parent=%s;
    """
    per.execute(sql, (int(node), ))
    result = per.fetchone()
    return result[0]


def get_ancestors(per, node):
    sql = """
        SELECT
          nodes.*
        FROM
          ancestor
        INNER JOIN
          nodes
        ON
          ancestor.ancestor=nodes.id
        WHERE
          ancestor.node=%s;
    """
    per.execute(sql, (int(node), ))
    for result in per:
        yield Node(**result)


def get_ancestor_ids(per, node):
    sql = """
        SELECT
          ancestor
        FROM
          ancestor
        WHERE
          node=%s;
    """
    per.execute(sql, (int(node), ))
    for result in per:
        yield int(result['ancestor'])


def insert_ancestors(per, node, ancestors):
    id = int(node)
    data = []

    for ancestor in ancestors:
        data.append((id, int(ancestor)))

    sql = """
        INSERT INTO
          ancestor
          (node, ancestor)
        VALUES
          (%s, %s);
    """
    per.executemany(sql, data)


def delete_ancestors(per, node, ancestors):
    id = int(node)

    sql = """
        DELETE FROM
          ancestor
        WHERE
          node=%s
        AND
          ancestor=%s;
    """
    per.execute(sql, (id, ','.join(map(str, ancestors))))


def get_descendants(per, node):
    raise NotImplementedError('This could create billions of Python objects.')


def get_descendant_ids(per, node):
    sql = """
        SELECT
          node
        FROM
          ancestor
        WHERE
          ancestor=%s;
    """
    per.execute(sql, (int(node), ))
    # TODO: check if fetchmany() is fast and not uses more memory
    for result in per:
        yield int(result['node'])


def change_parent(per, node, new_parent, position=None, auto_position=True):
    if auto_position:
        if type(position) == int and position >= 0:
            ensure_free_position(per, new_parent, position)
        else:
            position = find_highest_position(per, new_parent) + 1

    # TODO: dont move into its own subtree
    sql = """
        UPDATE
          nodes
        SET
          parent=%s
        WHERE
          id=%s;
    """
    per.execute(sql, (int(new_parent), int(node)))<|MERGE_RESOLUTION|>--- conflicted
+++ resolved
@@ -13,11 +13,7 @@
         print_tree(per, child, intend=intend+2)
 
 
-<<<<<<< HEAD
-def get_size(per):
-=======
 def get_tree_size(per):
->>>>>>> 6d71cdec
     sql = """
       SELECT
         COUNT(*)
