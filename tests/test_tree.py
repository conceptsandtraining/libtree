--- conflicted
+++ resolved
@@ -1,21 +1,12 @@
-<<<<<<< HEAD
-from .fixtures import *  # noqa
-from libtree.tree import *  # noqa
-=======
 from libtree.tree import (print_tree, get_tree_size, get_root_node, get_node,
                           delete_node, get_children, get_child_ids,
                           get_children_count, get_ancestors, get_ancestor_ids,
                           get_descendants, get_descendant_ids, change_parent)
->>>>>>> 6d71cdec
 from pdb import set_trace as trace  # noqa
 import pytest
 
 
-<<<<<<< HEAD
-def test_no_root_node(per):
-=======
 def test_get_root_node_non_existing(per):
->>>>>>> 6d71cdec
     with pytest.raises(ValueError):
         get_root_node(per)
 
@@ -58,13 +49,8 @@
     assert out == expected
 
 
-<<<<<<< HEAD
-def test_get_size(per):
-    assert get_size(per) == 6
-=======
 def test_get_tree_size(per):
     assert get_tree_size(per) == 6
->>>>>>> 6d71cdec
 
 
 def test_get_node_needs_number(per, root):
@@ -108,8 +94,6 @@
     assert node3.id in ids
 
 
-<<<<<<< HEAD
-=======
 def test_get_children_correct_positioning(per, root, node1, node2, node3):
     ids = [child.id for child in get_children(per, root)]
     expected = [node1.id, node2.id, node3.id]
@@ -126,7 +110,6 @@
     assert get_children_count(per, root) == 3
 
 
->>>>>>> 6d71cdec
 def test_change_parent(per, root, node1, node2, node2_1, node2_1_1,
                        node2_leaf):
     """
